--- conflicted
+++ resolved
@@ -50,7 +50,6 @@
 readonly START_TIMESTAMP=`$BIN_DATE +"%s"` 
 readonly COMPRESSION="gzip"		# Type of compression to be used for the destination fs
 readonly LOGFILE="$CFG_LOG_FOLDER/$SCRIPT_NAME.log"
-<<<<<<< HEAD
 readonly TMP_FILE="$CFG_TMP_FOLDER/run_fct_ssh.sh"
 readonly S_IN_DAY=86400			# Number of seconds in a day
 readonly SSH_BATCHMODE="no"		# Only public key authentication is allowed in batch mode 
@@ -62,11 +61,6 @@
 					# By default (i.e. local backup) "RUN_FCT_SSH" does not have any effect
 RUN_CMD_SSH=""				# This should be put in front of COMMANDS that may have to be executed remotely
 					# By default (i.e. local backup) "RUN_CMD_SSH" does not have any effect
-=======
-readonly S_IN_DAY=86400		# Number of seconds in a day
-
-# Initialization of the inputs corresponding to args of the script
->>>>>>> 79b9ebb3
 I_MAX_ROLLBACK_S=$((10*$S_IN_DAY))	# Default value of max rollback
 
 # Set variables corresponding to the input parameters
@@ -322,11 +316,7 @@
 			newestSnapDestFsCreation1970=`$RUN_FCT_SSH getSnapTimestamp1970 "$newestSnapDestFs"`		
 			snapsAgeDiff=$(($newestSnapDestFsCreation1970-$snapSrcFsTimestamp1970))
 			if [ $snapsAgeDiff -gt $I_MAX_ROLLBACK_S ]; then
-<<<<<<< HEAD
 				log_warning "$LOGFILE" "$logPrefix: A rollback of \"$(($snapsAgeDiff/$S_IN_DAY))\" days would be required to perform the incremental backup !"
-=======
-				log_warning "$LOGFILE" "$logPrefix: A rollback of $(($snapsAgeDiff/$S_IN_DAY)) days would be required to perform the incremental backup !"
->>>>>>> 79b9ebb3
 				log_warning "$LOGFILE" "$logPrefix: Current maximum allowed rollback value equals \"$(($I_MAX_ROLLBACK_S/$S_IN_DAY))\" days."
 				log_warning "$LOGFILE" "$logPrefix: Please increase the maximum allowed rollback duration to make the backup possible"
 				log_warning "$LOGFILE" "$logPrefix: Skipping backup of this filesystem"
