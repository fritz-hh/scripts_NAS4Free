#!/bin/sh
#############################################################################
# Script aimed at setting the NAS in sleep state whenever possible
# in order to save energy.
# - The script enables to define a curfew timeslot,
# - A timeslot where the NAS shall sleep if no other device is online,
# - A timeslot where the system shall never sleep. 
# - And allows to force the NAS to stay awake if an incoming SSH connection exists
#
# The script shall be launched at system startup 
#
# Usage: manageAcpi.sh [-p duration] [-w duration] [-a beg,end] [-s delay] [-c beg,end,acpi] [-n ips,delay,acpi] [-vm] 
#
#	- p duration :		Define the duration (in seconds) between each respective poll (by default: 120)
#	- w duration :		Define the duration (in seconds) for which the NAS should never sleep after 
#				it wakes up (by default: 600)
#	- a beg,end :		Define a timeslot in which the NAS shall never go sleeping (e.g. because admin
#				tasks are scheduled during this slot) 
#				(This option superseeds a sleep order originating from -c and -n)
#				+ beg: time of the beginning of the slot (format: hh:mm)
#				+ end: time of the end of the slot (format: hh:mm)
#	- s delay :		Define that the NAS shall not never go sleep if an incoming SSH connection exists.
#				This function may be required in case the NAS is used as a destination of a remote
#				backup.
#				(This option superseeds a sleep order originating from -c and -n)
#				+ delay: delay in seconds between the end of the connection and start of sleep 
#	- c beg,end,acpi :	Define a curfew timeslot in which the NAS shall go sleeping.
#				+ beg: time of the beginning of the slot (format: hh:mm)
#				+ end: time of the end of the slot (format: hh:mm)
#				+ acpi: the ACPI state selected for the sleep (3 or 5) 
#	- n ips,delay,acpi : 	Define that the NAS shall sleep if none of the other devices are online
#				+ ips: IP addresses of the devices to poll (at least one), separated by "+" (Note: IP shall be static)
#				+ delay: delay in seconds between last device going offline and start of sleep 
#				+ acpi: the ACPI state selected for the sleep (3 or 5)
#	- v:			Requests the log to be more verbose
#				Note: This is likely to prevent the disks to spin down 
#	- m:			Send mail on ACPI state change
#
# Author: fritz from NAS4Free forum
#
#############################################################################

# Initialization of the script name
readonly SCRIPT_NAME=`basename $0` 		# The name of this file

# set script path as working directory
cd "`dirname $0`"

# Import required scripts
. "config.sh"
. "common/commonLogFcts.sh"
. "common/commonMailFcts.sh"
. "common/commonLockFcts.sh"

# Initialization of the constants 
readonly START_TIMESTAMP=`$BIN_DATE +"%s"`
readonly LOGFILE="$CFG_LOG_FOLDER/$SCRIPT_NAME.log"
readonly TMPFILE_ARGS="$CFG_TMP_FOLDER/$SCRIPT_NAME.$$.args.tmp"
readonly ACPI_STATE_LOGFILE="$CFG_LOG_FOLDER/acpi.log"

# Set variables corresponding to the input parameters
ARGUMENTS="$@"

# Log verbosity (1: verbose, 0: less verbose)
I_VERBOSE=0

# 1: mail to be sent on ACPI state change, 0: otherwise 
I_MAIL_ACPI_CHANGE=0

# Initialisation of the default values for the arguments of the script
I_POLL_INTERVAL=120			# number of seconds to wait between to cycles

I_DELAY_PREVENT_SLEEP_AFTER_WAKE="600"	# Amount of time during which the NAS will never go to sleep after waking up

I_CHECK_ALWAYS_ON="0"			# 1 if the check shall be performed, 0 otherwise
I_BEG_ALWAYS_ON="00:00"			# time when the NAS shall never sleep (because of management tasks like backup may start)
I_END_ALWAYS_ON="00:00"			# If end = beg => 24 hours

I_CHECK_SSH_ACTIVE="0"			# 1 if the check shall be performed, 0 otherwise
I_DELAY_SSH="0"				# Delay in seconds between the moment where the SSH connection stops and the moment where the NAS may sleep

I_CHECK_CURFEW_ACTIVE="0"		# 1 if the check shall be performed, 0 otherwise
I_BEG_POLL_CURFEW="00:00"		# time when the script enters the sleep state (except if tasks like backup are running)
I_END_POLL_CURFEW="00:00"		# If end = beg => 24 hours
I_ACPI_STATE_CURFEW="0"			# ACPI state 

I_CHECK_NOONLINE_ACTIVE="0"		# 1 if the check shall be performed, 0 otherwise
I_IP_ADDRS="" 				# IP addresses of the devices to be polled, separated by a space character)
I_DELAY_NOONLINE="0"			# Delay in seconds between the moment where no devices are online anymore and the moment where the NAS shall sleep
I_ACPI_STATE_NOONLINE="0"		# ACPI state if no other device is online 

# Initialization the global variables
awake="0"				# 1=NAS is awake, 0=NAS is about to sleep (resp. just woke up)


##################################
# Check script input parameters
#
# Params: all parameters of the shell script
# return : 1 if an error occured, 0 otherwise 
##################################
parseInputParams() {

	local regex_dur regex_hh regex_mm regex_time regex_0_255 regex_ip regex_a regex_c regex_n opt w_min 

	regex_dur="([0-9]+)"
	regex_hh="(([0-9])|([0-1][0-9])|([2][0-3]))"
	regex_mm="([0-5][0-9])"
	regex_time="($regex_hh[:]$regex_mm)"
	regex_0_255="(([0-9])|([1-9][0-9])|([1][0-9][0-9])|([2][0-4][0-9])|([2][5][0-5]))"
	regex_ip="(($regex_0_255[.]){3,3}$regex_0_255)"

	regex_a="^$regex_time[,]$regex_time$"
	regex_c="^($regex_time[,]){2,2}[35]$"
	regex_n="^$regex_ip([+]$regex_ip){0,}[,]$regex_dur[,][35]$"

	w_min="300"

	# parse the parameters
	while getopts ":p:w:a:s:c:n:vm" opt; do
		
		case $opt in
			p)	echo "$OPTARG" | grep -E "^$regex_dur$" >/dev/null 
				if [ "$?" -eq "0" ] ; then
					I_POLL_INTERVAL="$OPTARG"
				else
					echo "Invalid parameter \"$OPTARG\" for option: -p. Should be a positive integer"
					return 1
				fi ;;
			w)	echo "$OPTARG" | grep -E "^$regex_dur$" >/dev/null 
				if [ "$?" -eq "0" ] ; then
					I_DELAY_PREVENT_SLEEP_AFTER_WAKE="$OPTARG"

					if [ "$I_DELAY_PREVENT_SLEEP_AFTER_WAKE" -lt "$w_min" ] ; then
						echo "The value passed to the -w option must be at least $w_min s."
						echo "Replacing the provided value ($I_DELAY_PREVENT_SLEEP_AFTER_WAKE s) with the value $w_min s"
						echo "Rationale: If other options are not set correctly, the server may always"
						echo "shutdown/sleep just after booting making the server unusable"
						I_DELAY_PREVENT_SLEEP_AFTER_WAKE="$w_min"			
					fi
				else
					echo "Invalid parameter \"$OPTARG\" for option: -w. Should be a positive integer"
					return 1
				fi ;;
			a)	echo "$OPTARG" | grep -E "$regex_a" >/dev/null
				if [ "$?" -eq "0" ] ; then
					I_CHECK_ALWAYS_ON="1"	
					I_BEG_ALWAYS_ON=`echo "$OPTARG" | cut -f1 -d,`
					I_END_ALWAYS_ON=`echo "$OPTARG" | cut -f2 -d,`
				else
					echo "Invalid parameter \"$OPTARG\" for option: -a. Should be \"hh:mm,hh:mm\""
					return 1
				fi ;;
			s)	echo "$OPTARG" | grep -E "$regex_dur" >/dev/null
				if [ "$?" -eq "0" ] ; then
					I_CHECK_SSH_ACTIVE="1"			
					I_DELAY_SSH="$OPTARG"
				else
					log_error "$LOGFILE" "Invalid parameter \"$OPTARG\" for option: -s. Should be a positive integer"
					return 1
				fi ;;
			c)	echo "$OPTARG" | grep -E "$regex_c" >/dev/null
				if [ "$?" -eq "0" ] ; then
					I_CHECK_CURFEW_ACTIVE="1"	
					I_BEG_POLL_CURFEW=`echo "$OPTARG" | cut -f1 -d,`			
					I_END_POLL_CURFEW=`echo "$OPTARG" | cut -f2 -d,`			
					I_ACPI_STATE_CURFEW=`echo "$OPTARG" | cut -f3 -d,`			
				else
					echo "Invalid parameter \"$OPTARG\" for option: -c. Should be \"hh:mm,hh:mm,acpi_state\""
					return 1
				fi ;;
			n)	echo "$OPTARG" | grep -E "$regex_n" >/dev/null
				if [ "$?" -eq "0" ] ; then
					I_CHECK_NOONLINE_ACTIVE="1"
					I_IP_ADDRS=`echo "$OPTARG" | cut -f1 -d, | sed 's/+/ /g'`
					I_DELAY_NOONLINE=`echo "$OPTARG" | cut -f2 -d,`
					I_ACPI_STATE_NOONLINE=`echo "$OPTARG" | cut -f3 -d,`
				else
<<<<<<< HEAD
					log_error "$LOGFILE" "Invalid parameter \"$OPTARG\" for option: -n. Should be \"ips,delay,acpi_state\""
=======
					echo "Invalid parameter \"$OPTARG\" for option: -n. Should be \"hh:mm,hh:mm,acpi_state,delay,ips\""
>>>>>>> f24068e6
					return 1
				fi ;;
			v)	I_VERBOSE=1 ;;
			m)	I_MAIL_ACPI_CHANGE=1 ;;
			\?)
				echo "Invalid option: -$OPTARG"
				return 1 ;;
                        :)
				echo "Option -$OPTARG requires an argument"
				return 1 ;;
                esac
        done

	# Remove the optional arguments parsed above.
	shift $((OPTIND-1))
	
	# Check if the number of mandatory parameters 
	# provided is as expected 
	if [ "$#" -ne "0" ]; then
		echo "No mandatory arguments should be provided"
		return 1
	fi

        return 0
}


################################## 
# Returns true if the current time is within the timeslot
# provided as parameter.
#
# Param 1: Start of the timeslot (format: "hh:mm")
# Param 2: End of the timeslot (format: "hh:mm"). If End=Beg, 
#	   the timeslot is considered to last the whole day.
# Return: 0 if the current time is within the timeslot 
################################## 
isInTimeSlot() {
	local startTime endTime nbSecInDay currentTimestamp startTimestamp endTimestamp
        
	startTime="$1"
        endTime="$2"

	nbSecInDay="86400"

	currentTimestamp=`$BIN_DATE +"%s"`
	startTimestamp=`$BIN_DATE -j -f "%H:%M:%S" "$startTime:00" +"%s"`
	endTimestamp=`$BIN_DATE -j -f "%H:%M:%S" "$endTime:00" +"%s"`

	if [ "$endTimestamp" -le "$startTimestamp" ]; then
		if [ "$currentTimestamp" -gt "$startTimestamp" ]; then
			endTimestamp=`expr $endTimestamp + $nbSecInDay`
		else
			startTimestamp=`expr $startTimestamp - $nbSecInDay`
		fi
	fi

	if [ "$currentTimestamp" -gt "$startTimestamp" -a "$currentTimestamp" -le "$endTimestamp" ]; then
		return 0
	else
		return 1
	fi
}


################################## 
# Request NAS to sleep if no script is running currently
#
# Param 1: ACPI state (one of 3,5)
#    - 3: Sleeping (Suspend to RAM)
#    - 5: Soft off
# Return: 0 if the the NAS could be shutdown 
################################## 
nasSleep() {
	local acpi_state msg

	acpi_state="$1"

        if ! does_any_lock_exist; then

                msg="Shutting down the system to save energy (ACPI state : S$acpi_state)"
                
		if [ $acpi_state -eq "5" ]; then	# Soft OFF
        
			log_info "$LOGFILE" "$msg"
			log_info "$ACPI_STATE_LOGFILE" "S$acpi_state"
        	
			if [ $I_MAIL_ACPI_CHANGE -eq "1" ]; then	
				get_log_entries_ts "$LOGFILE" "$START_TIMESTAMP" | sendMail "NAS going to sleep to save energy (ACPI state: S$acpi_state)"
			fi

			awake="0"
			$BIN_SHUTDOWN -p now "$msg"
	
		elif [ $acpi_state -eq "3" ]; then	# Suspend to RAM
	        	
			log_info "$LOGFILE" "$msg"
			log_info "$ACPI_STATE_LOGFILE" "S$acpi_state"
        
			if [ $I_MAIL_ACPI_CHANGE -eq "1" ]; then	
				get_log_entries_ts "$LOGFILE" "$START_TIMESTAMP" | sendMail "NAS going to sleep to save energy (ACPI state: S$acpi_state)"
			fi		

			awake="0"
			$BIN_ACPICONF -s 3	
		else
			log_error "$LOGFILE" "Shutdown not possible. ACPI state \"$acpi_state\" not supported"
			return 1
		fi	
		return 0
	else
		log_info "$LOGFILE" "Shutdown not possible. The following scripts are running: `get_list_of_locks`"
		return 1
	fi
}




################################## 
# Main 
##################################
main() {
	local ts_last_online_device ts_last_ssh ts_wakeup in_always_on_timeslot curfew_sleep_request \
		noonline_sleep_request any_device_online delta_t awakefor
	
	# initialization of local variables
	ts_last_online_device=`$BIN_DATE +%s`	# Timestamp when the last other device was detected to be online
	ts_last_ssh=`$BIN_DATE +%s`		# Timestamp when the last SSH connection ended
	ts_wakeup=`$BIN_DATE +%s`		# Timestamp when the NAS woke up last time
	in_always_on_timeslot="0"		# 1=We are currently in the always on timeslot, 0 otherwise 
	ssh_sleep_prevent="0"			# 1=Sleep prevented by SSH, 0 otherwise
	curfew_sleep_request="0"		# 1=Sleep requested by curfew check, 0 otherwise
	noonline_sleep_request="0"		# 1=Sleep requested by no-online check, 0 otherwise 

	# Remove any existing lock
	reset_locks

	# log the selected configuration
	log_info "$LOGFILE" "Selected settings for \"$SCRIPT_NAME\":"
	printf '%-35s %s\n' "- VERBOSE:" "$I_VERBOSE" | log_info "$LOGFILE"
	printf '%-35s %s\n' "- MAIL ACPI STATE CHANGES:" "$I_MAIL_ACPI_CHANGE" | log_info "$LOGFILE"
	printf '%-35s %s\n' "- POLL_INTERVAL:" "$I_POLL_INTERVAL" | log_info "$LOGFILE"
	printf '%-35s %s\n' "- DELAY_PREVENT_SLEEP_AFTER_WAKE:" "$I_DELAY_PREVENT_SLEEP_AFTER_WAKE" | log_info "$LOGFILE"
	printf '%-35s %s\n' "- CHECK_ALWAYS_ON:" "$I_CHECK_ALWAYS_ON" | log_info "$LOGFILE"
	printf '%-35s %s\n' "- BEG_ALWAYS_ON:" "$I_BEG_ALWAYS_ON" | log_info "$LOGFILE"
	printf '%-35s %s\n' "- END_ALWAYS_ON:" "$I_END_ALWAYS_ON" | log_info "$LOGFILE"
	printf '%-35s %s\n' "- CHECK_SSH_ACTIVE:" "$I_CHECK_SSH_ACTIVE" | log_info "$LOGFILE"
	printf '%-35s %s\n' "- DELAY_SSH:" "$I_DELAY_SSH" | log_info "$LOGFILE"
	printf '%-35s %s\n' "- CHECK_CURFEW_ACTIVE:" "$I_CHECK_CURFEW_ACTIVE" | log_info "$LOGFILE"
	printf '%-35s %s\n' "- BEG_POLL_CURFEW:" "$I_BEG_POLL_CURFEW" | log_info "$LOGFILE"
	printf '%-35s %s\n' "- END_POLL_CURFEW:" "$I_END_POLL_CURFEW" | log_info "$LOGFILE"
	printf '%-35s %s\n' "- ACPI_STATE_CURFEW:" "$I_ACPI_STATE_CURFEW" | log_info "$LOGFILE"
	printf '%-35s %s\n' "- CHECK_NOONLINE_ACTIVE:" "$I_CHECK_NOONLINE_ACTIVE" | log_info "$LOGFILE"
	printf '%-35s %s\n' "- ACPI_STATE_NOONLINE:" "$I_ACPI_STATE_NOONLINE" | log_info "$LOGFILE"
	printf '%-35s %s\n' "- DELAY_NOONLINE:" "$I_DELAY_NOONLINE" | log_info "$LOGFILE"
	printf '%-35s %s\n' "- IP_ADDRS:" "$I_IP_ADDRS" | log_info "$LOGFILE"


	# Loop until the NAS is switched off
	while true; do
		[ $I_VERBOSE -eq "1" ] && log_info "$LOGFILE" "-----------------"

		# If the NAS just woke up
		if [ $awake -eq "0" ]; then
			awake="1"
 			ts_wakeup=`$BIN_DATE +%s`       	
			ts_last_online_device=`$BIN_DATE +%s`

			log_info "$ACPI_STATE_LOGFILE" "S0"
			log_info "$LOGFILE" "NAS just woke up (S0). Preventing sleep during the next $I_DELAY_PREVENT_SLEEP_AFTER_WAKE s"
        
			if [ $I_MAIL_ACPI_CHANGE -eq "1" ]; then	
				get_log_entries_ts "$LOGFILE" "$START_TIMESTAMP" | sendMail "NAS just woke up (S0)"
			fi	
		fi

		# Check if in always_on timeslot 
		in_always_on_timeslot="0"
		if [ $I_CHECK_ALWAYS_ON -eq "1" ]; then
			if isInTimeSlot "$I_BEG_ALWAYS_ON" "$I_END_ALWAYS_ON"; then
				[ $I_VERBOSE -eq "1" ] && log_info "$LOGFILE" "In always_on timeslot: [ $I_BEG_ALWAYS_ON ; $I_END_ALWAYS_ON ]"
				in_always_on_timeslot="1"
			fi
		fi

		# Check if an incoming SSH connection existed recently  
		ssh_sleep_prevent="0"
		if [ $I_CHECK_SSH_ACTIVE -eq "1" ]; then
			# Check if an ingoing ssh connection exist
			if $BIN_SOCKSTAT -c | grep "sshd" > /dev/null ; then
				ts_last_ssh=`$BIN_DATE +%s`
				ssh_sleep_prevent="1"				
				[ $I_VERBOSE -eq "1" ] && log_info "$LOGFILE" "Incoming SSH connection detected"
			else
				delta_t=$((`$BIN_DATE +%s`-$ts_last_ssh))
				[ $I_VERBOSE -eq "1" ] && log_info "$LOGFILE" "No incoming SSH connection for $delta_t s"
				if [ "$delta_t" -le "$I_DELAY_SSH" ]; then
					ssh_sleep_prevent="1"
				fi
			fi
		fi
		
		# Check if curfew is reached
		curfew_sleep_request="0"
		if [ $I_CHECK_CURFEW_ACTIVE -eq "1" ]; then
			if isInTimeSlot "$I_BEG_POLL_CURFEW" "$I_END_POLL_CURFEW"; then
				[ $I_VERBOSE -eq "1" ] && log_info "$LOGFILE" "In curfew timeslot: [ $I_BEG_POLL_CURFEW ; $I_END_POLL_CURFEW ]"
				curfew_sleep_request="1"
			fi
		fi

		# Check if no other devices are online for a certain duration
		noonline_sleep_request="0"	
		if [ $I_CHECK_NOONLINE_ACTIVE -eq "1" ]; then
			any_device_online="0"
			for ip_addr in $I_IP_ADDRS; do 	
				if $BIN_PING -c 1 -t 1 $ip_addr > /dev/null ; then
					any_device_online="1"
					[ $I_VERBOSE -eq "1" ] && log_info "$LOGFILE" "Online device detected: $ip_addr (skipping any other device)"
					break
				fi
			done

			if [ "$any_device_online" -eq "1" ]; then	
				ts_last_online_device=`$BIN_DATE +%s`
			else
				delta_t=$((`$BIN_DATE +%s`-$ts_last_online_device))
				[ $I_VERBOSE -eq "1" ] && log_info "$LOGFILE" "No devices online for $delta_t s"
				if [ "$delta_t" -gt "$I_DELAY_NOONLINE" ]; then
					noonline_sleep_request="1"	
				fi
			fi
		fi

		# Sleep if requested, but never if:
		# - The NAS woke-up shortly
		# - We are in the always on timeslot
		# - An SSH connection existed recently 
		awakefor=$((`$BIN_DATE +"%s"`-$ts_wakeup))
		if [ $in_always_on_timeslot -eq "0" -a $ssh_sleep_prevent -eq "0" -a $awakefor -gt $I_DELAY_PREVENT_SLEEP_AFTER_WAKE ]; then
			if [ $curfew_sleep_request -eq "1" ]; then
				log_info "$LOGFILE" "Curfew: Sleep requested"
				prevent_acquire_locks
				nasSleep $I_ACPI_STATE_CURFEW
 			elif [ $noonline_sleep_request -eq "1" ]; then
				log_info "$LOGFILE" "No other device online: sleep requested"
				prevent_acquire_locks
				nasSleep $I_ACPI_STATE_NOONLINE
			else
				allow_acquire_locks
			fi
		else
			allow_acquire_locks
		fi

		# wait until next poll	
		sleep $I_POLL_INTERVAL
	done
}



# Parse and validate the input parameters
if ! parseInputParams $ARGUMENTS > "$TMPFILE_ARGS"; then
	log_info "$LOGFILE" "-------------------------------------"
	cat "$TMPFILE_ARGS" | log_error "$LOGFILE"
	get_log_entries_ts "$LOGFILE" "$START_TIMESTAMP" | sendMail "$SCRIPT_NAME : Invalid arguments"
else
	log_info "$LOGFILE" "-------------------------------------"
	cat "$TMPFILE_ARGS" | log_info "$LOGFILE"
	
        # Return the log entries that have been logged during the current
        # execution of the script
	! main && get_log_entries_ts "$LOGFILE" "$START_TIMESTAMP" | sendMail "Sleep management issue"
fi
<<<<<<< HEAD
=======

$BIN_RM "$TMPFILE_ARGS"
exit 0
>>>>>>> f24068e6
<|MERGE_RESOLUTION|>--- conflicted
+++ resolved
@@ -156,7 +156,7 @@
 					I_CHECK_SSH_ACTIVE="1"			
 					I_DELAY_SSH="$OPTARG"
 				else
-					log_error "$LOGFILE" "Invalid parameter \"$OPTARG\" for option: -s. Should be a positive integer"
+					echo "$LOGFILE" "Invalid parameter \"$OPTARG\" for option: -s. Should be a positive integer"
 					return 1
 				fi ;;
 			c)	echo "$OPTARG" | grep -E "$regex_c" >/dev/null
@@ -176,11 +176,7 @@
 					I_DELAY_NOONLINE=`echo "$OPTARG" | cut -f2 -d,`
 					I_ACPI_STATE_NOONLINE=`echo "$OPTARG" | cut -f3 -d,`
 				else
-<<<<<<< HEAD
-					log_error "$LOGFILE" "Invalid parameter \"$OPTARG\" for option: -n. Should be \"ips,delay,acpi_state\""
-=======
-					echo "Invalid parameter \"$OPTARG\" for option: -n. Should be \"hh:mm,hh:mm,acpi_state,delay,ips\""
->>>>>>> f24068e6
+					echo "Invalid parameter \"$OPTARG\" for option: -n. Should be \"ips,delay,acpi_state\""
 					return 1
 				fi ;;
 			v)	I_VERBOSE=1 ;;
@@ -456,9 +452,6 @@
         # execution of the script
 	! main && get_log_entries_ts "$LOGFILE" "$START_TIMESTAMP" | sendMail "Sleep management issue"
 fi
-<<<<<<< HEAD
-=======
 
 $BIN_RM "$TMPFILE_ARGS"
 exit 0
->>>>>>> f24068e6
